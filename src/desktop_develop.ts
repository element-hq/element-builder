--- conflicted
+++ resolved
@@ -23,15 +23,9 @@
 import Runner, { IRunner } from './runner';
 import DockerRunner from './docker_runner';
 import WindowsBuilder from './windows_builder';
-<<<<<<< HEAD
 import { ENABLED_TARGETS, Target, TargetId, UniversalTarget, WindowsTarget } from './target';
-import { setDebVersion, pullDebDatabase, pushDebDatabase, addDeb } from './debian';
-import { getMatchingFilesInDir, pullArtifacts, pushArtifacts, copyAndLog, rm } from './artifacts';
-=======
-import { ENABLED_TARGETS, Target, TargetId, WindowsTarget } from './target';
 import { setDebVersion, addDeb } from './debian';
 import { getMatchingFilesInDir, pushArtifacts, copyAndLog, rm } from './artifacts';
->>>>>>> 57928fd0
 
 const DESKTOP_GIT_REPO = 'https://github.com/vector-im/element-desktop.git';
 const ELECTRON_BUILDER_CFG_FILE = 'electron-builder.json';
