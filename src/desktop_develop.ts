/*
Copyright 2020-2021 The Matrix.org Foundation C.I.C.

Licensed under the Apache License, Version 2.0 (the "License");
you may not use this file except in compliance with the License.
You may obtain a copy of the License at

    http://www.apache.org/licenses/LICENSE-2.0

Unless required by applicable law or agreed to in writing, software
distributed under the License is distributed on an "AS IS" BASIS,
WITHOUT WARRANTIES OR CONDITIONS OF ANY KIND, either express or implied.
See the License for the specific language governing permissions and
limitations under the License.
*/

import { promises as fsProm } from 'fs';
import * as path from 'path';
import { Target, TargetId, WindowsTarget } from 'element-desktop/scripts/hak/target';

import rootLogger, { LoggableError, Logger } from './logger';
import { IRunner } from './runner';
import WindowsBuilder from './windows_builder';
import { setDebVersion, addDeb } from './debian';
import { getMatchingFilesInDir, pushArtifacts, copyAndLog, rm, copyMatchingFiles } from './artifacts';
import DesktopBuilder, { DESKTOP_GIT_REPO, ELECTRON_BUILDER_CFG_FILE, Package, PackageBuild } from "./desktop_builder";

const KEEP_BUILDS_NUM = 14; // we keep two week's worth of nightly builds

// take a date object and advance it to 9am the next morning
function getNextBuildTime(d: Date): Date {
    const next = new Date(d.getTime());
    next.setHours(8);
    next.setMinutes(0);
    next.setSeconds(0);
    next.setMilliseconds(0);

    if (next.getTime() < d.getTime()) {
        next.setDate(next.getDate() + 1);
    }

    return next;
}

interface IBuild {
    time: number;
    number: number;
}

async function getLastBuild(target: Target, logger: Logger): Promise<IBuild> {
    try {
        return JSON.parse(await fsProm.readFile('desktop_develop_lastBuilt_' + target.id, 'utf8'));
    } catch (e) {
        logger.error(`Unable to read last build time for ${target.id}`, e);
        return {
            time: 0,
            number: 0,
        };
    }
}

async function putLastBuild(target: Target, build: IBuild, logger: Logger): Promise<void> {
    try {
        await fsProm.writeFile('desktop_develop_lastBuilt_' + target.id, JSON.stringify(build));
    } catch (e) {
        logger.error(`Unable to write last build time for ${target.id}`, e);
    }
}

function getBuildVersion(lastBuild: IBuild): [version: string, number: number] {
    // YYYYMMDDNN where NN is in case we need to do multiple versions in a day
    // NB. on windows, squirrel will try to parse the versiopn number parts,
    // including this string, into 32 bit integers, which is fine as long
    // as we only add two digits to the end...
    const now = new Date();
    const month = (now.getMonth() + 1).toString().padStart(2, '0');
    const date = now.getDate().toString().padStart(2, '0');
    let buildNum = 1;
    if (new Date(lastBuild.time).getDate().toString().padStart(2, '0') === date) {
        buildNum = lastBuild.number + 1;
    }

    return [now.getFullYear() + month + date + buildNum.toString().padStart(2, '0'), buildNum];
}

async function pruneBuilds(dir: string, exp: RegExp, logger: Logger): Promise<void> {
    const builds = await getMatchingFilesInDir(dir, exp);
    builds.sort();
    const toDelete = builds.slice(0, 0 - KEEP_BUILDS_NUM);
    if (toDelete.length) {
        logger.info("Pruning old builds: " + toDelete.join(', '));
    }
    for (const f of toDelete) {
        await fsProm.unlink(path.join(dir, f));
    }
}

export default class DesktopDevelopBuilder extends DesktopBuilder {
    private appPubDir = path.join(this.pubDir, 'nightly');
    private building = false;
<<<<<<< HEAD
    private lastBuildTimes: Partial<Record<TargetId, number>> = {};
    private lastFailTimes: Partial<Record<TargetId, number>> = {};

=======
    private riotSigningKeyContainer: string;
    private lastBuildTimes: Partial<Record<TargetId, IBuild>> = {};
    private lastFailTimes: Partial<Record<TargetId, number>> = {};

    constructor(
        private readonly targets: Target[],
        private winVmName: string,
        private winUsername: string,
        private winPassword: string,
        private rsyncRoot: string,
        private force = false,
    ) { }

>>>>>>> 9dfada4c
    public async start(): Promise<void> {
        rootLogger.info("Starting Element Desktop nightly builder...");
        const logger = rootLogger.threadLogger();
        this.building = false;

        await WindowsBuilder.setDonglePower(false);
        await this.loadSigningKeyContainer();

        this.lastBuildTimes = {};
        this.lastFailTimes = {};
        for (const target of this.targets) {
            this.lastBuildTimes[target.id] = await getLastBuild(target, logger);
            this.lastFailTimes[target.id] = 0;
        }

        setInterval(this.poll, 30 * 1000);
        await this.poll();
    }

    private poll = async (): Promise<void> => {
        if (this.building) return;

        const toBuild: Target[] = [];
        for (const target of this.targets) {
            const nextBuildDue = getNextBuildTime(new Date(Math.max(
                this.lastBuildTimes[target.id].time,
                this.lastFailTimes[target.id],
            )));
            //logger.debug("Next build due at " + nextBuildDue);
            if (this.force || (nextBuildDue.getTime() < Date.now())) {
                toBuild.push(target);
            }
        }
        this.force = false; // clear force flag

        if (toBuild.length === 0) return;

        try {
            this.building = true;

            for (const target of toBuild) {
                rootLogger.info("Starting build of " + target.id);
                const jobReactionLogger = rootLogger.reactionLogger();
                const logger = rootLogger.threadLogger();
                try {
                    const [thisBuildVersion, buildNumber] = getBuildVersion(this.lastBuildTimes[target.id]);
                    await this.build(target, thisBuildVersion, logger);
                    this.lastBuildTimes[target.id].time = Date.now();
                    this.lastBuildTimes[target.id].number = buildNumber;
                    await putLastBuild(target, this.lastBuildTimes[target.id], logger);
                    jobReactionLogger.info("✅ Done!");
                } catch (e) {
                    logger.error("Build failed!", e);
                    jobReactionLogger.info("🚨 Failed!");
                    this.lastFailTimes[target.id] = Date.now();

                    if (e instanceof LoggableError) {
                        logger.file(e.log);
                    }

                    // if one fails, bail out of the whole process: probably better
                    // to have all platforms not updating than just one
                    return;
                }
            }

            rootLogger.info(`Built packages for: ${toBuild.map(t => t.id).join(', ')} : pushing packages...`);
            const reactionLogger = rootLogger.reactionLogger();
            await pushArtifacts(this.pubDir, this.rsyncRoot, rootLogger);
            reactionLogger.info("✅ Done!");
        } catch (e) {
            rootLogger.error("Artifact sync failed!", e);
            // Mark all types as failed if artifact sync fails
            for (const target of toBuild) {
                this.lastFailTimes[target.id] = Date.now();
            }
        } finally {
            this.building = false;
        }
    };

    protected getElectronBuilderConfig(pkg: Package, target: Target, buildVersion: string): PackageBuild {
        // The windows packager relies on parsing this as semver, so we have to make it look like one.
        // This will give our update packages really stupid names, but we probably can't change that either
        // because squirrel windows parses them for the version too. We don't really care: nobody  sees them.
        // We just give the installer a static name, so you'll just see this in the 'about' dialog.
        // Turns out if you use 0.0.0 here it makes Squirrel windows crash, so we use 0.0.1.
        const version = target.platform === 'win32' ? '0.0.1-nightly.' + buildVersion : buildVersion;

        const cfg = super.getElectronBuilderConfig(pkg, target, buildVersion);
        return {
            ...cfg,
            // We override a lot of the metadata for the nightly build
            extraMetadata: {
                ...cfg.extraMetadata,
                name: "element-desktop-nightly",
                version,
            },
            appId: "im.riot.nightly",
        };
    }

    private async build(target: Target, buildVersion: string, logger: Logger): Promise<void> {
        if (target.platform === 'win32') {
            return this.buildWin(target as WindowsTarget, buildVersion, logger);
        } else {
            return this.buildLocal(target, buildVersion, logger);
        }
    }

    private async buildLocal(target: Target, buildVersion: string, logger: Logger): Promise<void> {
        const { repoDir } = await this.cloneRepo(target, buildVersion, logger);

        await this.writeElectronBuilderConfigFile(target, repoDir, buildVersion);
        if (target.platform === 'linux') {
            await setDebVersion(
                buildVersion,
                path.join(repoDir, 'element.io', 'nightly', 'control.template'),
                path.join(repoDir, 'debcontrol'),
                logger,
            );
        }

        let runner: IRunner;
        switch (target.platform) {
            case 'darwin':
                runner = this.makeMacRunner(repoDir, logger);
                break;
            case 'linux':
                runner = this.makeLinuxRunner(repoDir, logger);
                break;
            default:
                throw new Error(`Unexpected local target ${target.id}`);
        }

        await runner.setup();
        await this.buildWithRunner(runner, buildVersion, target);
        logger.info("Build completed!");

        if (target.platform === 'darwin') {
            await fsProm.mkdir(path.join(this.appPubDir, 'install', 'macos'), { recursive: true });
            await fsProm.mkdir(path.join(this.appPubDir, 'update', 'macos'), { recursive: true });

            const distDir = path.join(repoDir, 'dist');
            const targetDir = path.join(this.appPubDir, 'install', 'macos');
            for (const f of await getMatchingFilesInDir(distDir, /\.dmg$/)) {
                await copyAndLog(
                    path.join(distDir, f),
                    // Be consistent with windows and don't bother putting the version number in the installer
                    path.join(targetDir, 'Element Nightly.dmg'),
                    logger,
                );
            }
            await copyMatchingFiles(distDir, targetDir, /-mac.zip$/, logger);

            const latestPath = path.join(this.appPubDir, 'update', 'macos', 'latest');
            logger.info('Write ' + buildVersion + ' -> ' + latestPath);
            await fsProm.writeFile(latestPath, buildVersion);

            // prune update packages (the installer will just overwrite each time)
            await pruneBuilds(path.join(this.appPubDir, 'update', 'macos'), /-mac.zip$/, logger);
        } else if (target.platform === 'linux') {
            for (const f of await getMatchingFilesInDir(path.join(repoDir, 'dist'), /\.deb$/)) {
                await addDeb(this.debDir, path.resolve(repoDir, 'dist', f), logger);
            }
        }

        logger.info("Removing build dir");
        await rm(repoDir);
    }

    protected getBuildEnv(): NodeJS.ProcessEnv {
        return {
            ...super.getBuildEnv(),
            // Develop build needs the buildkite api key to fetch the web build
            BUILDKITE_API_KEY: process.env['BUILDKITE_API_KEY'],
        };
    }

    protected getDockerImageName(): string {
        return "element-desktop-dockerbuild-develop";
    }

    protected fetchArgs(): string[] {
        return ["develop", "-d", "element.io/nightly"];
    }

    private async buildWin(target: WindowsTarget, buildVersion: string, logger: Logger): Promise<void> {
        // We still check out the repo locally because we need package.json to write the electron builder config file,
        // so we check out the repo twice for windows: once locally and once on the VM...
        const { repoDir, buildDirName } = await this.cloneRepo(target, buildVersion, logger);

        await this.writeElectronBuilderConfigFile(target, repoDir, buildVersion);

        const builder = this.makeWindowsBuilder(repoDir, target, logger);

        logger.info("Starting Windows builder for " + target.id + '...');
        await builder.start();
        logger.info("...builder started");

        try {
            builder.appendScript('rd', buildDirName, '/s', '/q');
            builder.appendScript('git', 'clone', DESKTOP_GIT_REPO, buildDirName);
            builder.appendScript('cd', buildDirName);
            builder.appendScript('copy', 'z:\\' + ELECTRON_BUILDER_CFG_FILE, ELECTRON_BUILDER_CFG_FILE);
            builder.appendScript('call', 'yarn', 'install');
            builder.appendScript('call', 'yarn', 'run', 'hak', 'check', '--target', target.id);
            builder.appendScript('call', 'yarn', 'run', 'build:native', '--target', target.id);
            builder.appendScript('call', 'yarn', 'run', 'fetch', 'develop', '-d', 'element.io\\nightly');
            builder.appendScript(
                'call', 'yarn', 'build', `--${target.arch}`, '--config', ELECTRON_BUILDER_CFG_FILE,
            );
            builder.appendScript('xcopy dist z:\\dist /S /I /Y');
            builder.appendScript('cd', '..');
            builder.appendScript('rd', buildDirName, '/s', '/q');

            logger.info("Starting build...");
            await builder.runScript();
            logger.info("Build complete!");

            const squirrelDir = 'squirrel-windows' + (target.arch === 'ia32' ? '-ia32' : '');
            const archDir = target.arch;

            await fsProm.mkdir(path.join(this.appPubDir, 'install', 'win32', archDir, 'msi'), { recursive: true });
            await fsProm.mkdir(path.join(this.appPubDir, 'update', 'win32', archDir), { recursive: true });

<<<<<<< HEAD
            const distDir = path.join(repoDir, 'dist', squirrelDir);
            const targetDir = path.join(this.appPubDir, 'install', 'win32', archDir);
            for (const f of await getMatchingFilesInDir(distDir, /\.exe$/)) {
=======
            for (const f of await getMatchingFilesInDir(path.join(repoDir, 'dist', squirrelDir), /\.exe$/)) {
                await copyAndLog(
                    path.join(repoDir, 'dist', squirrelDir, f),
                    path.join(this.appPubDir, 'install', 'win32', archDir, 'Element Nightly Setup.exe'),
                    logger,
                );
            }
            for (const f of await getMatchingFilesInDir(path.join(repoDir, 'dist'), /\.msi$/)) {
                await copyAndLog(
                    path.join(repoDir, 'dist', f),
                    path.join(this.appPubDir, 'install', 'win32', archDir, 'msi', 'Element Nightly Setup.msi'),
                    logger,
                );
            }
            for (const f of await getMatchingFilesInDir(path.join(repoDir, 'dist', squirrelDir), /\.nupkg$/)) {
                await copyAndLog(
                    path.join(repoDir, 'dist', squirrelDir, f),
                    path.join(this.appPubDir, 'update', 'win32', archDir, f),
                    logger,
                );
            }
            for (const f of await getMatchingFilesInDir(path.join(repoDir, 'dist', squirrelDir), /^RELEASES$/)) {
>>>>>>> 9dfada4c
                await copyAndLog(
                    path.join(distDir, f),
                    path.join(targetDir, 'Element Nightly Setup.exe'),
                    logger,
                );
            }
            await copyMatchingFiles(distDir, targetDir, /\.nupkg$/, logger);
            await copyMatchingFiles(distDir, targetDir, /^RELEASES$/, logger);

            // prune update packages (installers are overwritten each time)
            await pruneBuilds(path.join(this.appPubDir, 'update', 'win32', archDir), /\.nupkg$/, logger);
        } catch (e) {
            if (e instanceof LoggableError) {
                logger.file(e.log);
            }
        } finally {
            await builder.stop();
        }

        logger.info("Removing build dir");
        await rm(repoDir);
    }
}<|MERGE_RESOLUTION|>--- conflicted
+++ resolved
@@ -98,25 +98,20 @@
 export default class DesktopDevelopBuilder extends DesktopBuilder {
     private appPubDir = path.join(this.pubDir, 'nightly');
     private building = false;
-<<<<<<< HEAD
-    private lastBuildTimes: Partial<Record<TargetId, number>> = {};
-    private lastFailTimes: Partial<Record<TargetId, number>> = {};
-
-=======
-    private riotSigningKeyContainer: string;
     private lastBuildTimes: Partial<Record<TargetId, IBuild>> = {};
     private lastFailTimes: Partial<Record<TargetId, number>> = {};
 
     constructor(
-        private readonly targets: Target[],
-        private winVmName: string,
-        private winUsername: string,
-        private winPassword: string,
-        private rsyncRoot: string,
+        targets: Target[],
+        winVmName: string,
+        winUsername: string,
+        winPassword: string,
+        rsyncRoot: string,
         private force = false,
-    ) { }
-
->>>>>>> 9dfada4c
+    ) {
+        super(targets, winVmName, winUsername, winPassword, rsyncRoot);
+    }
+
     public async start(): Promise<void> {
         rootLogger.info("Starting Element Desktop nightly builder...");
         const logger = rootLogger.threadLogger();
@@ -343,15 +338,12 @@
             await fsProm.mkdir(path.join(this.appPubDir, 'install', 'win32', archDir, 'msi'), { recursive: true });
             await fsProm.mkdir(path.join(this.appPubDir, 'update', 'win32', archDir), { recursive: true });
 
-<<<<<<< HEAD
             const distDir = path.join(repoDir, 'dist', squirrelDir);
             const targetDir = path.join(this.appPubDir, 'install', 'win32', archDir);
             for (const f of await getMatchingFilesInDir(distDir, /\.exe$/)) {
-=======
-            for (const f of await getMatchingFilesInDir(path.join(repoDir, 'dist', squirrelDir), /\.exe$/)) {
                 await copyAndLog(
-                    path.join(repoDir, 'dist', squirrelDir, f),
-                    path.join(this.appPubDir, 'install', 'win32', archDir, 'Element Nightly Setup.exe'),
+                    path.join(distDir, f),
+                    path.join(targetDir, 'Element Nightly Setup.exe'),
                     logger,
                 );
             }
@@ -362,21 +354,6 @@
                     logger,
                 );
             }
-            for (const f of await getMatchingFilesInDir(path.join(repoDir, 'dist', squirrelDir), /\.nupkg$/)) {
-                await copyAndLog(
-                    path.join(repoDir, 'dist', squirrelDir, f),
-                    path.join(this.appPubDir, 'update', 'win32', archDir, f),
-                    logger,
-                );
-            }
-            for (const f of await getMatchingFilesInDir(path.join(repoDir, 'dist', squirrelDir), /^RELEASES$/)) {
->>>>>>> 9dfada4c
-                await copyAndLog(
-                    path.join(distDir, f),
-                    path.join(targetDir, 'Element Nightly Setup.exe'),
-                    logger,
-                );
-            }
             await copyMatchingFiles(distDir, targetDir, /\.nupkg$/, logger);
             await copyMatchingFiles(distDir, targetDir, /^RELEASES$/, logger);
 
